--- conflicted
+++ resolved
@@ -114,11 +114,7 @@
         throw new Error(`Factory OS API error: ${response.status} ${response.statusText}`)
       }
 
-<<<<<<< HEAD
-      const data = await response.json() as any
-=======
       const data = await response.json()
->>>>>>> 97c6ae4c
 
       // Handle tRPC response format: { result: { data: { json: {...} } } }
       if (data.result && data.result.data && data.result.data.json) {
